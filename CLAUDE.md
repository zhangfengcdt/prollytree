# CLAUDE.md

This file provides guidance to Claude Code (claude.ai/code) when working with code in this repository.

## Project Overview

ProllyTree is a probabilistic tree data structure that combines B-trees and Merkle trees, implemented in Rust with Python bindings. It provides efficient data access with cryptographic verification, designed for distributed systems, version control, and AI memory systems.

## Core Architecture

### Language & Framework
- **Primary Language**: Rust (edition 2021)
- **Python Bindings**: Available via PyO3 (Python 3.8+)
- **Binary**: `git-prolly` CLI tool for Git-like versioned key-value storage

### Key Components
- **Core Tree**: `src/tree.rs` - Probabilistic B-tree implementation with Merkle hashing
- **Storage Backends**: In-memory, RocksDB, and Git-backed storage options
- **Git Integration**: `src/git/` - Git-like version control for key-value data
- **SQL Support**: `src/sql.rs` - GlueSQL integration for SQL queries on tree data
- **Agent Memory**: `src/agent/` - AI agent memory system with semantic, episodic, and working memory
- **Python Module**: `src/python.rs` - PyO3 bindings for Python integration

### Feature Flags
- `git`: Git-backed versioned storage
- `sql`: SQL query support via GlueSQL
- `rig`: Rig framework integration for AI agents
- `python`: Python bindings
- `rocksdb_storage`: RocksDB persistent storage
- `tui`: Terminal UI for interactive usage

## Common Commands

### Build & Development
```bash
# Build the project
cargo build

# Build with all features
cargo build --all-features

# Build release version with optimizations
cargo build --release

# Build specific features
cargo build --features "git sql"

# Build the git-prolly CLI tool
cargo build --features "git sql" --bin git-prolly
```

### Testing
```bash
# Run all tests
cargo test

# Run specific test
cargo test test_name

# Run tests with output
cargo test -- --nocapture

# Run tests for specific module
cargo test --lib tree::tests

# Run with specific features
cargo test --features "git sql"

<<<<<<< HEAD
# Run worktree tests specifically
cargo test --features git worktree

# Run Python integration tests (requires Python bindings built)
python tests/test_worktree_integration.py
=======
# Test merge functionality specifically
cargo test test_versioned_kv_store_merge --lib -- --nocapture
>>>>>>> a01f25f7
```

### Code Quality
```bash
# Format code
cargo fmt

# Check formatting without changes
cargo fmt -- --check

# Run linter
cargo clippy --all

# Check code without building
cargo check

# Generate documentation
cargo doc --document-private-items --no-deps
```

### Python Development
```bash
# Build Python bindings
./python/build_python.sh

# Build with SQL features
./python/build_python.sh --with-sql

# Build with all features
./python/build_python.sh --all-features

# Build and install Python bindings
./python/build_python.sh --install

# Run Python tests (after building)
python -m pytest python/tests/

# Run specific Python test
python python/tests/test_prollytree.py
python python/tests/test_sql.py
python python/tests/test_agent.py
<<<<<<< HEAD
python python/tests/test_worktree_integration.py
=======
python python/tests/test_merge.py  # Merge functionality tests
>>>>>>> a01f25f7

# Run Python examples
cd python/examples && ./run_examples.sh

# Run specific example
cd python/examples && ./run_examples.sh langgraph_chronological.py
```

### Git-Prolly CLI Usage
```bash
# Initialize a new repository
./target/debug/git-prolly init

# Set key-value pairs
./target/debug/git-prolly set key1 value1
./target/debug/git-prolly set key2 value2

# Commit changes
./target/debug/git-prolly commit -m "Initial data"

# Branch operations
./target/debug/git-prolly checkout -b feature-branch
./target/debug/git-prolly checkout main

# List all keys
./target/debug/git-prolly list
./target/debug/git-prolly list --values  # Include values
./target/debug/git-prolly list --graph   # Show tree structure

# Get specific value
./target/debug/git-prolly get key1

# View commit history
./target/debug/git-prolly log
./target/debug/git-prolly log --limit 5

# SQL queries
./target/debug/git-prolly sql "CREATE TABLE users (id INTEGER, name TEXT)"
./target/debug/git-prolly sql "INSERT INTO users VALUES (1, 'Alice')"
./target/debug/git-prolly sql "SELECT * FROM users"
```

### Benchmarking
```bash
# Run tree benchmarks
cargo bench --bench tree

# Run SQL benchmarks
cargo bench --bench sql

# Run Git benchmarks
cargo bench --bench git

# Run storage benchmarks
cargo bench --bench storage
```

### Documentation
```bash
# Build Python documentation locally
cd python/docs && ./build_docs.sh

# Build Python documentation only (requires prollytree installed)
cd python/docs && sphinx-build -b html . _build/html

# Serve documentation locally
cd python/docs/_build/html && python -m http.server 8000
```

## Testing Patterns

### Rust Tests
- Unit tests are in the same file as the code using `#[cfg(test)]` modules
- Integration tests would go in `tests/` directory (currently not present)
- Use `RUST_BACKTRACE=1` for debugging test failures

### Python Tests
- Test files in `python/tests/`
- Use pytest framework
- Ensure Python bindings are built before running tests

## Important Implementation Details

### Multi-Layer Architecture
The codebase implements a layered architecture where each layer builds on the previous:

1. **Core Tree Layer** (`src/tree.rs`, `src/node.rs`): Probabilistic B-tree with Merkle properties
2. **Storage Layer** (`src/storage.rs`, `src/rocksdb/`, `src/git/storage.rs`): Pluggable backends
3. **Version Control Layer** (`src/git/versioned_store.rs`): Git-like operations on trees
4. **SQL Layer** (`src/sql.rs`): GlueSQL integration for query capabilities
5. **Agent Memory Layer** (`src/agent/`): AI-specific memory abstractions
6. **Language Bindings** (`src/python.rs`): Cross-language API exposure

### Cross-Language Integration
- **Rust-Python Boundary**: `src/python.rs` exposes all major features via PyO3
- **Type Translation**: Rust types are carefully mapped to Python equivalents
- **Error Handling**: Rust Results become Python exceptions with proper context
- **Memory Safety**: PyO3 handles reference counting and garbage collection boundaries

### Tree Operations
- The tree uses probabilistic balancing based on content hashes
- Node splitting is determined by hash thresholds, not fixed size
- All operations maintain Merkle tree properties for verification

### Storage Abstraction
- `NodeStorage` trait allows pluggable storage backends
- Each backend implements get/put operations for nodes
- Git backend stores nodes as Git objects for version control

### Memory Management
- Tree uses reference counting for node sharing
- LRU cache available for frequently accessed nodes
- Python bindings handle memory safely through PyO3

### Merge Operations & Conflict Resolution
- **Three-way merge**: Uses common base commit to intelligently merge branches
- **Key-value level merging**: Operates on actual data rather than tree structure for reliability
- **Conflict resolution strategies**:
  - `IgnoreConflictsResolver`: Keeps destination branch values (default for `merge_ignore_conflicts`)
  - `TakeSourceResolver`: Always prefers source branch values
  - `TakeDestinationResolver`: Always keeps current branch values
- **Python API**: Full merge support with `store.merge(branch, ConflictResolution.TakeSource)` and `store.try_merge(branch)` for conflict detection
- **Implementation**: `src/git/versioned_store.rs` contains merge logic, `src/diff.rs` defines conflict resolvers

### Concurrency
- Thread-safe variants available for multi-threaded access
- Agent memory system uses Tokio for async operations
- Git operations use file locking for concurrent access

## Common Pitfalls & Solutions

### Building Issues
- Ensure Rust toolchain is installed: `curl --proto '=https' --tlsv1.2 -sSf https://sh.rustup.rs | sh`
- For Python bindings, install maturin: `pip install maturin`
- RocksDB feature requires system libraries on some platforms

### Testing
- Some tests require Git to be configured: `git config user.name "Test"` and `git config user.email "test@example.com"`
- SQL tests may create temporary databases in `/tmp`
- Agent tests may require OPENAI_API_KEY environment variable (can be dummy value for tests)

### Performance
- Use batch operations when inserting multiple keys
- Enable LRU cache for read-heavy workloads
- Consider RocksDB backend for large datasets

## Project Structure

### Multi-Language Architecture
- **Rust Core**: High-performance tree implementation with multiple storage backends
- **Python Bindings**: Complete API coverage via PyO3 with SQL, versioning, and agent memory features
- **CLI Tool**: `git-prolly` command-line interface for Git-like operations
- **Documentation**: Auto-generated Sphinx docs at https://prollytree.readthedocs.io/

### Recent Additions
- **Branch Merging**: Three-way merge functionality with configurable conflict resolution strategies
- **Conflict Resolution**: Support for IgnoreAll, TakeSource, and TakeDestination merge strategies
- **Python Merge API**: Complete Python bindings for merge operations with MergeConflict detection
- **LangGraph Integration**: Examples showing AI agent workflows with ProllyTree memory
- **SQL API**: Complete SQL interface exposed to Python via GlueSQL
- **Historical Commit Access**: Track and retrieve commit history for specific keys
- **Enhanced Build System**: Feature-specific build flags for Python bindings
- **Comprehensive Documentation**: Read the Docs integration with auto-generated API reference

## Project Dependencies

### Critical Dependencies
- `sha2`: Cryptographic hashing for Merkle tree
- `serde` & `bincode`: Serialization for node storage
- `gix`: Git integration (optional feature)
- `gluesql-core`: SQL query engine (optional feature)
- `pyo3`: Python bindings (optional feature)
- `rocksdb`: Persistent storage backend (optional feature)
- `maturin`: Python extension building (for development)

# important-instruction-reminders
Do what has been asked; nothing more, nothing less.
NEVER create files unless they're absolutely necessary for achieving your goal.
ALWAYS prefer editing an existing file to creating a new one.
NEVER proactively create documentation files (*.md) or README files. Only create documentation files if explicitly requested by the User.
NEVER perform `git push` or `git commit` operations without explicit instructions from the User.
ALWAYS add Apache 2.0 license headers to new files (Rust, Python, etc.). Format:
```
# Licensed under the Apache License, Version 2.0 (the "License");
# you may not use this file except in compliance with the License.
# You may obtain a copy of the License at
#
#     http://www.apache.org/licenses/LICENSE-2.0
#
# Unless required by applicable law or agreed to in writing, software
# distributed under the License is distributed on an "AS IS" BASIS,
# WITHOUT WARRANTIES OR CONDITIONS OF ANY KIND, either express or implied.
# See the License for the specific language governing permissions and
# limitations under the License.
```

Note: This project has comprehensive documentation auto-generation via Sphinx at https://prollytree.readthedocs.io/ - prefer directing users there rather than creating new documentation files.<|MERGE_RESOLUTION|>--- conflicted
+++ resolved
@@ -66,16 +66,14 @@
 # Run with specific features
 cargo test --features "git sql"
 
-<<<<<<< HEAD
 # Run worktree tests specifically
 cargo test --features git worktree
 
 # Run Python integration tests (requires Python bindings built)
 python tests/test_worktree_integration.py
-=======
+
 # Test merge functionality specifically
 cargo test test_versioned_kv_store_merge --lib -- --nocapture
->>>>>>> a01f25f7
 ```
 
 ### Code Quality
@@ -117,11 +115,9 @@
 python python/tests/test_prollytree.py
 python python/tests/test_sql.py
 python python/tests/test_agent.py
-<<<<<<< HEAD
+
 python python/tests/test_worktree_integration.py
-=======
 python python/tests/test_merge.py  # Merge functionality tests
->>>>>>> a01f25f7
 
 # Run Python examples
 cd python/examples && ./run_examples.sh
