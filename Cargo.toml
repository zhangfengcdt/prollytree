--- conflicted
+++ resolved
@@ -21,13 +21,8 @@
 serde = { version = "1.0", features = ["derive"] }
 hex = "0.4.3"
 bincode = "1.3.3"
-<<<<<<< HEAD
-thiserror = "1.0.61"
+thiserror = "2.0.3"
 twox-hash = "2.0"
-=======
-thiserror = "2.0.3"
-twox-hash = "1.6"
->>>>>>> 381db1ae
 serde_json = "1.0.117"
 arrow = "53.2.0"
 schemars = "0.8"
