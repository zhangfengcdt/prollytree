#!/bin/bash

# Script to build ProllyTree and run Python examples
# Usage: ./run_examples.sh [example_name]
# If no example name is provided, all examples will be run

# Define available examples using a case statement instead of associative array
# This is more portable across different shells
get_example_file() {
    case "$1" in
        "basic") echo "basic_usage.py" ;;
        "sql") echo "sql_example.py" ;;
        "langgraph") echo "langgraph_example.py" ;;
        "chronological") echo "langgraph_chronological.py" ;;
<<<<<<< HEAD
        "multi-agent") echo "langgraph_multi_agent_branching.py" ;;
=======
        "merge") echo "merge_example.py" ;;
>>>>>>> 0e9c4170
        *) echo "" ;;
    esac
}

# Check if a specific example was requested
REQUESTED_EXAMPLE=$1

# Function to show usage
show_usage() {
    echo "Usage: $0 [example_name]"
    echo ""
    echo "Available examples:"
    echo "  basic         - Basic memory usage example"
    echo "  sql           - SQL query example"
    echo "  langgraph     - LangGraph memory example"
    echo "  chronological - LangGraph chronological memory example"
<<<<<<< HEAD
    echo "  multi-agent   - Multi-agent system with branch isolation"
=======
    echo "  merge         - Branch merging with conflict resolution example"
>>>>>>> 0e9c4170
    echo ""
    echo "If no example name is provided, all examples will be run."
}

# Validate requested example if provided
if [ ! -z "$REQUESTED_EXAMPLE" ]; then
    if [ "$REQUESTED_EXAMPLE" == "--help" ] || [ "$REQUESTED_EXAMPLE" == "-h" ]; then
        show_usage
        exit 0
    fi

    EXAMPLE_FILE=$(get_example_file "$REQUESTED_EXAMPLE")
    if [ -z "$EXAMPLE_FILE" ]; then
        echo "❌ Error: Unknown example '$REQUESTED_EXAMPLE'"
        echo ""
        show_usage
        exit 1
    fi
fi

if [ -z "$REQUESTED_EXAMPLE" ]; then
    echo "🔧 Building ProllyTree Python bindings for all examples..."
else
    echo "🔧 Building ProllyTree Python bindings for '$REQUESTED_EXAMPLE' example..."
fi
echo "This may take a few minutes on first build..."

# Change to project root
cd ../..

# Build the Python bindings
if ./python/build_python.sh --all-features --install; then
    echo "✅ ProllyTree built successfully!"

    # Change back to examples directory
    cd python/examples

    # Check if OPENAI_API_KEY is set
    if [ -z "$OPENAI_API_KEY" ]; then
        echo "⚠️  Warning: OPENAI_API_KEY is not set."
        echo "   The example will use mock LLM responses."
        echo "   To use real OpenAI, run: export OPENAI_API_KEY='your-key'"
    fi

    # Function to run a single example
    run_example() {
        local name=$1
        local file=$2
        echo ""
        echo "🚀 Running $name example..."
        python "$file"
    }

    # Run examples based on request
    if [ -z "$REQUESTED_EXAMPLE" ]; then
        # Run all examples
        echo ""
        echo "📚 Running all examples..."
        run_example "basic memory usage" "basic_usage.py"
        run_example "SQL" "sql_example.py"
        run_example "LangGraph memory" "langgraph_example.py"
        run_example "LangGraph chronological memory" "langgraph_chronological.py"
<<<<<<< HEAD
        run_example "Multi-agent branching" "langgraph_multi_agent_branching.py"
=======
        run_example "merge with conflict resolution" "merge_example.py"
>>>>>>> 0e9c4170
    else
        # Run only the requested example
        EXAMPLE_FILE=$(get_example_file "$REQUESTED_EXAMPLE")
        run_example "$REQUESTED_EXAMPLE" "$EXAMPLE_FILE"
    fi
else
    echo "❌ Build failed. Please check the error messages above."
    echo ""
    echo "Common issues:"
    echo "1. Make sure you have Rust installed: curl --proto '=https' --tlsv1.2 -sSf https://sh.rustup.rs | sh"
    echo "2. Install maturin: pip install maturin"
    echo "3. Make sure you're using Python 3.8 or higher"
    exit 1
fi<|MERGE_RESOLUTION|>--- conflicted
+++ resolved
@@ -12,11 +12,8 @@
         "sql") echo "sql_example.py" ;;
         "langgraph") echo "langgraph_example.py" ;;
         "chronological") echo "langgraph_chronological.py" ;;
-<<<<<<< HEAD
         "multi-agent") echo "langgraph_multi_agent_branching.py" ;;
-=======
         "merge") echo "merge_example.py" ;;
->>>>>>> 0e9c4170
         *) echo "" ;;
     esac
 }
@@ -33,11 +30,8 @@
     echo "  sql           - SQL query example"
     echo "  langgraph     - LangGraph memory example"
     echo "  chronological - LangGraph chronological memory example"
-<<<<<<< HEAD
     echo "  multi-agent   - Multi-agent system with branch isolation"
-=======
     echo "  merge         - Branch merging with conflict resolution example"
->>>>>>> 0e9c4170
     echo ""
     echo "If no example name is provided, all examples will be run."
 }
@@ -100,11 +94,8 @@
         run_example "SQL" "sql_example.py"
         run_example "LangGraph memory" "langgraph_example.py"
         run_example "LangGraph chronological memory" "langgraph_chronological.py"
-<<<<<<< HEAD
         run_example "Multi-agent branching" "langgraph_multi_agent_branching.py"
-=======
         run_example "merge with conflict resolution" "merge_example.py"
->>>>>>> 0e9c4170
     else
         # Run only the requested example
         EXAMPLE_FILE=$(get_example_file "$REQUESTED_EXAMPLE")
