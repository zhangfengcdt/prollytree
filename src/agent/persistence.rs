/*
Licensed under the Apache License, Version 2.0 (the "License");
you may not use this file except in compliance with the License.
You may obtain a copy of the License at

    http://www.apache.org/licenses/LICENSE-2.0

Unless required by applicable law or agreed to in writing, software
distributed under the License is distributed on an "AS IS" BASIS,
WITHOUT WARRANTIES OR CONDITIONS OF ANY KIND, either express or implied.
See the License for the specific language governing permissions and
limitations under the License.
*/

use async_trait::async_trait;
use std::error::Error;
use std::path::Path;
use std::sync::Arc;
use tokio::sync::RwLock;

use super::traits::MemoryPersistence;
use crate::config::TreeConfig;
use crate::storage::InMemoryNodeStorage;
use crate::tree::{ProllyTree, Tree};

/// Prolly tree-based in-memory persistence for agent memory
/// This provides a more robust foundation than a simple HashMap
/// while maintaining thread safety and async compatibility
pub struct InMemoryPersistence {
    tree: Arc<RwLock<ProllyTree<32, InMemoryNodeStorage<32>>>>,
    namespace_prefix: String,
    commit_counter: Arc<RwLock<u64>>,
}

impl InMemoryPersistence {
    /// Initialize a new prolly tree-based memory persistence layer
    pub fn init<P: AsRef<Path>>(_path: P, namespace_prefix: &str) -> Result<Self, Box<dyn Error>> {
        let storage = InMemoryNodeStorage::new();
        let config = TreeConfig::default();
        let tree = ProllyTree::new(storage, config);

        Ok(Self {
            tree: Arc::new(RwLock::new(tree)),
            namespace_prefix: namespace_prefix.to_string(),
            commit_counter: Arc::new(RwLock::new(0)),
        })
    }

    /// Open an existing prolly tree-based memory persistence layer
    /// For in-memory storage, this is the same as init
    pub fn open<P: AsRef<Path>>(_path: P, namespace_prefix: &str) -> Result<Self, Box<dyn Error>> {
        Self::init(_path, namespace_prefix)
    }

    /// Get the full key with namespace prefix
    fn full_key(&self, key: &str) -> Vec<u8> {
        format!("{}/{}", self.namespace_prefix, key).into_bytes()
    }

    /// Generate next commit ID
    async fn next_commit_id(&self) -> String {
        let mut counter = self.commit_counter.write().await;
        *counter += 1;
        format!("prolly_commit_{:08}", *counter)
    }
}

#[async_trait]
impl MemoryPersistence for InMemoryPersistence {
    async fn save(&mut self, key: &str, data: &[u8]) -> Result<(), Box<dyn Error>> {
        let full_key = self.full_key(key);
        let mut tree = self.tree.write().await;

        // Insert into prolly tree
        tree.insert(full_key, data.to_vec());

        Ok(())
    }

    async fn load(&self, key: &str) -> Result<Option<Vec<u8>>, Box<dyn Error>> {
        let full_key = self.full_key(key);
        let tree = self.tree.read().await;

        // Get from prolly tree using find method
        let result = tree.find(&full_key).and_then(|node| {
            // Find the value in the node
            node.keys
                .iter()
                .position(|k| k == &full_key)
                .map(|index| node.values[index].clone())
        });

        Ok(result)
    }

    async fn delete(&mut self, key: &str) -> Result<(), Box<dyn Error>> {
        let full_key = self.full_key(key);
        let mut tree = self.tree.write().await;

        // Delete from prolly tree (returns bool indicating success)
        tree.delete(&full_key);

        Ok(())
    }

    async fn list_keys(&self, prefix: &str) -> Result<Vec<String>, Box<dyn Error>> {
        let namespace_prefix_with_slash = format!("{}/", self.namespace_prefix);
        let tree = self.tree.read().await;

        // Get all keys and filter by prefix
        let all_keys = tree.collect_keys();

        let matching_keys: Vec<String> = all_keys
            .into_iter()
            .filter_map(|key| {
                // First convert to string and strip namespace
                String::from_utf8(key).ok().and_then(|s| {
                    s.strip_prefix(&namespace_prefix_with_slash)
                        .map(|s| s.to_string())
                })
            })
            .filter(|relative_key| relative_key.starts_with(prefix))
            .collect::<std::collections::HashSet<_>>() // Deduplicate
            .into_iter()
            .collect();

        Ok(matching_keys)
    }

    async fn checkpoint(&mut self, _message: &str) -> Result<String, Box<dyn Error>> {
        let commit_id = self.next_commit_id().await;

        // For in-memory storage, we just generate a commit ID
        // In a real git-based implementation, this would create an actual commit
        Ok(commit_id)
    }
}

/// Additional methods specific to prolly tree persistence
impl InMemoryPersistence {
    /// Create a new branch (for in-memory, this is a no-op)
    pub async fn create_branch(&mut self, _name: &str) -> Result<(), Box<dyn Error>> {
        Ok(())
    }

    /// Switch to a branch or commit (for in-memory, this is a no-op)
    pub async fn checkout(&mut self, _branch_or_commit: &str) -> Result<(), Box<dyn Error>> {
        Ok(())
    }

    /// Get current branch name
    pub async fn current_branch(&self) -> String {
        "main".to_string()
    }

    /// List all branches
    pub async fn list_branches(&self) -> Result<Vec<String>, Box<dyn Error>> {
        Ok(vec!["main".to_string()])
    }

    /// Get status of staged changes
    pub async fn status(&self) -> Vec<(Vec<u8>, String)> {
        vec![]
    }

    /// Merge another branch (for in-memory, this is a no-op)
    pub async fn merge(&mut self, _branch: &str) -> Result<String, Box<dyn Error>> {
        // Use a simple timestamp instead of chrono for in-memory implementation
        use std::time::{SystemTime, UNIX_EPOCH};
        let timestamp = SystemTime::now()
            .duration_since(UNIX_EPOCH)
            .unwrap()
            .as_secs();
        Ok(format!("merge_result_{timestamp}"))
    }

    /// Get history of commits
    pub async fn history(&self, _limit: Option<usize>) -> Result<Vec<String>, Box<dyn Error>> {
        Ok(vec!["Initial prolly tree commit".to_string()])
    }

    /// Get prolly tree statistics
    pub async fn tree_stats(&self) -> Result<ProllyTreeStats, Box<dyn Error>> {
        let tree = self.tree.read().await;

        // Get tree statistics using existing methods
        let key_count = tree.size();
        let stats = tree.stats();

        // Estimate total size from tree stats
        let total_size_bytes = (stats.avg_node_size * stats.num_nodes as f64) as usize;

        Ok(ProllyTreeStats {
            key_count,
            total_size_bytes,
            namespace_prefix: self.namespace_prefix.clone(),
        })
    }

    /// Get the underlying tree (for advanced operations)
    pub async fn with_tree<F, R>(&self, f: F) -> R
    where
        F: FnOnce(&ProllyTree<32, InMemoryNodeStorage<32>>) -> R,
    {
        let tree = self.tree.read().await;
        f(&tree)
    }

    /// Perform a range query on the prolly tree
    pub async fn range_query(
        &self,
        start_key: &str,
        end_key: &str,
    ) -> Result<Vec<(String, Vec<u8>)>, Box<dyn Error>> {
        let start_key_bytes = self.full_key(start_key);
        let end_key_bytes = self.full_key(end_key);
        let namespace_prefix_with_slash = format!("{}/", self.namespace_prefix);
        let tree = self.tree.read().await;

        // Get all entries and filter by range
        let all_keys = tree.collect_keys();

        // Use HashSet to deduplicate keys and then process
        let unique_keys: std::collections::HashSet<Vec<u8>> = all_keys.into_iter().collect();
        let mut result = Vec::new();

        for key_bytes in unique_keys {
            if key_bytes >= start_key_bytes && key_bytes < end_key_bytes {
                if let Some(node) = tree.find(&key_bytes) {
                    // Find the value in the node
                    if let Some(index) = node.keys.iter().position(|k| k == &key_bytes) {
                        let value = node.values[index].clone();
                        if let Ok(key_str) = String::from_utf8(key_bytes) {
                            if let Some(relative_key) =
                                key_str.strip_prefix(&namespace_prefix_with_slash)
                            {
                                result.push((relative_key.to_string(), value));
                            }
                        }
                    }
                }
            }
        }

        result.sort_by(|a, b| a.0.cmp(&b.0));
        Ok(result)
    }
}

/// Statistics about the prolly tree
#[derive(Debug, Clone)]
pub struct ProllyTreeStats {
    pub key_count: usize,
    pub total_size_bytes: usize,
    pub namespace_prefix: String,
}

#[cfg(test)]
mod tests {
    use super::*;
    use crate::agent::mem_store::BaseMemoryStore;
    use crate::agent::traits::MemoryStore;
    use crate::agent::types::*;
    use chrono::Utc;
    use tempfile::TempDir;

    #[tokio::test]
    async fn test_prolly_persistence_basic_operations() {
        let temp_dir = TempDir::new().unwrap();
        let mut persistence = InMemoryPersistence::init(temp_dir.path(), "test_memories").unwrap();

        // Test save
        let key = "test_key";
        let data = b"test_data";
        persistence.save(key, data).await.unwrap();

        // Test load
        let loaded = persistence.load(key).await.unwrap();
        assert_eq!(loaded, Some(data.to_vec()));

        // Test update
        let new_data = b"updated_data";
        persistence.save(key, new_data).await.unwrap();
        let loaded = persistence.load(key).await.unwrap();
        assert_eq!(loaded, Some(new_data.to_vec()));

        // Test delete
        persistence.delete(key).await.unwrap();
        let loaded = persistence.load(key).await.unwrap();
        assert_eq!(loaded, None);
    }

    #[tokio::test]
    async fn test_prolly_persistence_checkpoint() {
        let temp_dir = TempDir::new().unwrap();
        let mut persistence = InMemoryPersistence::init(temp_dir.path(), "test_memories").unwrap();

        // Save some data
        persistence.save("key1", b"data1").await.unwrap();
        persistence.save("key2", b"data2").await.unwrap();

        // Create checkpoint
        let commit_id = persistence.checkpoint("Test checkpoint").await.unwrap();
        assert!(commit_id.starts_with("prolly_commit_"));
    }

    #[tokio::test]
    async fn test_prolly_persistence_list_keys() {
        let temp_dir = TempDir::new().unwrap();
        let mut persistence = InMemoryPersistence::init(temp_dir.path(), "test_memories").unwrap();

        // Save data with different prefixes
        persistence.save("user/1", b"user1").await.unwrap();
        persistence.save("user/2", b"user2").await.unwrap();
        persistence.save("system/config", b"config").await.unwrap();

        // List keys with prefix
        let user_keys = persistence.list_keys("user").await.unwrap();
        assert_eq!(user_keys.len(), 2);
        assert!(user_keys.contains(&"user/1".to_string()));
        assert!(user_keys.contains(&"user/2".to_string()));

        let system_keys = persistence.list_keys("system").await.unwrap();
        assert_eq!(system_keys.len(), 1);
        assert!(system_keys.contains(&"system/config".to_string()));
    }

    #[tokio::test]
    async fn test_prolly_persistence_stats() {
        let temp_dir = TempDir::new().unwrap();
        let mut persistence = InMemoryPersistence::init(temp_dir.path(), "test_memories").unwrap();

        // Add some data
        persistence.save("key1", b"data1").await.unwrap();
        persistence
            .save("key2", b"longer_data_value")
            .await
            .unwrap();

        // Get stats
        let stats = persistence.tree_stats().await.unwrap();
        assert_eq!(stats.key_count, 2);
        assert!(stats.total_size_bytes > 0);
        assert_eq!(stats.namespace_prefix, "test_memories");
    }

    #[tokio::test]
    async fn test_prolly_persistence_range_query() {
        let temp_dir = TempDir::new().unwrap();
        let mut persistence = InMemoryPersistence::init(temp_dir.path(), "test_memories").unwrap();

        // Add some data with sortable keys
        persistence.save("key_a", b"data_a").await.unwrap();
        persistence.save("key_b", b"data_b").await.unwrap();
        persistence.save("key_c", b"data_c").await.unwrap();
        persistence.save("other_x", b"data_x").await.unwrap();

        // Range query
        let results = persistence.range_query("key_", "key_z").await.unwrap();
        assert_eq!(results.len(), 3);

        // Should be sorted
        assert_eq!(results[0].0, "key_a");
        assert_eq!(results[1].0, "key_b");
        assert_eq!(results[2].0, "key_c");
    }

    // ========================================================================
    // Tests for Thread-Safe Versioned Storage Backends
    // ========================================================================

    #[tokio::test]
    async fn test_thread_safe_git_backend_basic_operations() {
        let temp_dir = TempDir::new().unwrap();

        // Initialize a git repository
        std::process::Command::new("git")
            .args(["init"])
            .current_dir(&temp_dir)
            .output()
            .expect("Failed to initialize git repository");

        // Create a subdirectory for the dataset (git-backed stores require subdirectories)
        let dataset_dir = temp_dir.path().join("dataset");
        std::fs::create_dir_all(&dataset_dir).unwrap();

        let mut store = BaseMemoryStore::init_with_thread_safe_git(
            &dataset_dir,
            "test_agent".to_string(),
            None,
        )
        .unwrap();

        // Create a test memory document
        let memory = create_test_memory("test1", "Hello Git Backend!");

        // Test store operation
        let memory_id = store.store(memory.clone()).await.unwrap();
        assert_eq!(memory_id, "test1");

        // Test retrieve operation
        let retrieved = store.get(&memory_id).await.unwrap();
        assert!(retrieved.is_some());
        let retrieved_memory = retrieved.unwrap();
        assert_eq!(retrieved_memory.id, memory_id);
        assert_eq!(retrieved_memory.content, memory.content);

        // Test update operation
        let mut updated_memory = memory.clone();
        updated_memory.content = serde_json::json!({"message": "Updated Git Backend!"});
        store
            .update(&memory_id, updated_memory.clone())
            .await
            .unwrap();

        let retrieved_updated = store.get(&memory_id).await.unwrap().unwrap();
        assert_eq!(retrieved_updated.content, updated_memory.content);

        // Test delete operation
        store.delete(&memory_id).await.unwrap();
        let deleted = store.get(&memory_id).await.unwrap();
        assert!(deleted.is_none());
    }

    #[tokio::test]
    async fn test_thread_safe_inmemory_backend_basic_operations() {
        let temp_dir = TempDir::new().unwrap();

        // Initialize a git repository for InMemory backend
        std::process::Command::new("git")
            .args(["init"])
            .current_dir(&temp_dir)
            .output()
            .expect("Failed to initialize git repository");

        let mut store = BaseMemoryStore::init_with_thread_safe_inmemory(
            temp_dir.path(),
            "test_agent".to_string(),
            None,
        )
        .unwrap();

        // Create a test memory document
        let memory = create_test_memory("test2", "Hello InMemory Backend!");

        // Test store operation
        let memory_id = store.store(memory.clone()).await.unwrap();
        assert_eq!(memory_id, "test2");

        // Test retrieve operation
        let retrieved = store.get(&memory_id).await.unwrap();
        assert!(retrieved.is_some());
        let retrieved_memory = retrieved.unwrap();
        assert_eq!(retrieved_memory.id, memory_id);
        assert_eq!(retrieved_memory.content, memory.content);

        // Test multiple entries
        let memory2 = create_test_memory("test2_second", "Second memory");
        store.store(memory2).await.unwrap();

        // Test query functionality
        let query = MemoryQuery {
            namespace: None,
            memory_types: Some(vec![MemoryType::ShortTerm]),
            tags: None,
            time_range: None,
            text_query: None,
            semantic_query: None,
            limit: None,
            include_expired: false,
        };

        let results = store.query(query).await.unwrap();
        assert!(results.len() >= 2);
    }

    #[tokio::test]
    async fn test_thread_safe_file_backend_basic_operations() {
        let temp_dir = TempDir::new().unwrap();

        // Initialize a git repository for File backend
        std::process::Command::new("git")
            .args(["init"])
            .current_dir(&temp_dir)
            .output()
            .expect("Failed to initialize git repository");

        let mut store = BaseMemoryStore::init_with_thread_safe_file(
            temp_dir.path(),
            "test_agent".to_string(),
            None,
        )
        .unwrap();

        // Create a test memory document
        let memory = create_test_memory("test3", "Hello File Backend!");

        // Test store operation
        let memory_id = store.store(memory.clone()).await.unwrap();
        assert_eq!(memory_id, "test3");

        // Test retrieve operation
        let retrieved = store.get(&memory_id).await.unwrap();
        assert!(retrieved.is_some());
        let retrieved_memory = retrieved.unwrap();
        assert_eq!(retrieved_memory.id, memory_id);
        assert_eq!(retrieved_memory.content, memory.content);

        // Test persistence across instances
        drop(store);

        // Reopen the store
        let store_reopened = BaseMemoryStore::open_with_thread_safe_file(
            temp_dir.path(),
            "test_agent".to_string(),
            None,
        )
        .unwrap();

        let retrieved_after_reopen = store_reopened.get(&memory_id).await.unwrap();
        assert!(retrieved_after_reopen.is_some());
        assert_eq!(retrieved_after_reopen.unwrap().content, memory.content);
    }

    #[tokio::test]
    async fn test_thread_safe_prolly_backend_basic_operations() {
        let temp_dir = TempDir::new().unwrap();

        // Initialize a git repository for Prolly backend
        std::process::Command::new("git")
            .args(["init"])
            .current_dir(&temp_dir)
            .output()
            .expect("Failed to initialize git repository");

        // Create a subdirectory for the dataset (git-backed stores require subdirectories)
        let dataset_dir = temp_dir.path().join("dataset");
        std::fs::create_dir_all(&dataset_dir).unwrap();

        let mut store = BaseMemoryStore::init_with_thread_safe_prolly(
            &dataset_dir,
            "test_agent".to_string(),
            None,
        )
        .unwrap();

        // Create a test memory document
        let memory = create_test_memory("test4", "Hello Prolly Backend!");

        // Test store operation
        let memory_id = store.store(memory.clone()).await.unwrap();
        assert_eq!(memory_id, "test4");

        // Test retrieve operation
        let retrieved = store.get(&memory_id).await.unwrap();
        assert!(retrieved.is_some());
        let retrieved_memory = retrieved.unwrap();
        assert_eq!(retrieved_memory.id, memory_id);
        assert_eq!(retrieved_memory.content, memory.content);
    }

    #[tokio::test]
    async fn test_versioned_backend_checkpoint_operations() {
        let temp_dir = TempDir::new().unwrap();

        // Initialize a git repository
        std::process::Command::new("git")
            .args(["init"])
            .current_dir(&temp_dir)
            .output()
            .expect("Failed to initialize git repository");

        // Create a subdirectory for the dataset (git-backed stores require subdirectories)
        let dataset_dir = temp_dir.path().join("dataset");
        std::fs::create_dir_all(&dataset_dir).unwrap();

        let mut store = BaseMemoryStore::init_with_thread_safe_git(
            &dataset_dir,
            "test_agent".to_string(),
            None,
        )
        .unwrap();

        // Store some memories
        let memory1 = create_test_memory("checkpoint_test1", "First memory for checkpoint");
        let memory2 = create_test_memory("checkpoint_test2", "Second memory for checkpoint");

        store.store(memory1).await.unwrap();
        store.store(memory2).await.unwrap();

        // Create a checkpoint
        let commit_id = store
            .commit("Test checkpoint with multiple memories")
            .await
            .unwrap();
        assert!(!commit_id.is_empty());

        // Verify memories are still accessible after checkpoint
        let retrieved1 = store.get("checkpoint_test1").await.unwrap();
        let retrieved2 = store.get("checkpoint_test2").await.unwrap();
        assert!(retrieved1.is_some());
        assert!(retrieved2.is_some());
    }

    #[tokio::test]
    async fn test_versioned_backend_branch_operations() {
        let temp_dir = TempDir::new().unwrap();

        // Initialize a git repository
        std::process::Command::new("git")
            .args(["init"])
            .current_dir(&temp_dir)
            .output()
            .expect("Failed to initialize git repository");

        // Create a subdirectory for the dataset (git-backed stores require subdirectories)
        let dataset_dir = temp_dir.path().join("dataset");
        std::fs::create_dir_all(&dataset_dir).unwrap();

        let mut store = BaseMemoryStore::init_with_thread_safe_git(
            &dataset_dir,
            "test_agent".to_string(),
            None,
        )
        .unwrap();

        // Store initial memory
        let memory = create_test_memory("branch_test", "Initial memory");
        store.store(memory).await.unwrap();

        // Create initial commit
        let initial_commit = store.commit("Initial commit").await.unwrap();
        assert!(!initial_commit.is_empty());

        // Create a new branch
        store.create_branch("feature_branch").await.unwrap();

        // Switch to the new branch
        store.checkout("feature_branch").await.unwrap();

        // Add memory on the feature branch
        let feature_memory = create_test_memory("feature_test", "Feature branch memory");
        store.store(feature_memory).await.unwrap();

        let feature_commit = store.commit("Feature branch commit").await.unwrap();
        assert!(!feature_commit.is_empty());
        assert_ne!(initial_commit, feature_commit);

        // Verify memory exists on feature branch
        let retrieved = store.get("feature_test").await.unwrap();
        assert!(retrieved.is_some());

        // Switch back to main branch
        store.checkout("main").await.unwrap();

        // Verify feature memory doesn't exist on main branch
        let not_found = store.get("feature_test").await.unwrap();
        assert!(not_found.is_none());

        // But original memory should still exist
        let original = store.get("branch_test").await.unwrap();
        assert!(original.is_some());
    }

    #[tokio::test]
    async fn test_backend_performance_comparison() {
        let temp_dir = TempDir::new().unwrap();

        // Initialize git repository
        std::process::Command::new("git")
            .args(["init"])
            .current_dir(&temp_dir)
            .output()
            .expect("Failed to initialize git repository");

        // Test with different backends
        let backends = vec![
            ("Git", temp_dir.path().join("git")),
            ("InMemory", temp_dir.path().join("inmemory")),
            ("File", temp_dir.path().join("file")),
        ];

        for (backend_name, backend_path) in backends {
            std::fs::create_dir_all(&backend_path).unwrap();

            // Create subdirectory for git-backed stores
            let actual_path = if backend_name == "Git" {
                let dataset_dir = backend_path.join("dataset");
                std::fs::create_dir_all(&dataset_dir).unwrap();
                dataset_dir
            } else {
                backend_path
            };

            let mut store = match backend_name {
                "Git" => BaseMemoryStore::init_with_thread_safe_git(
                    &actual_path,
                    "perf_test".to_string(),
                    None,
                )
                .unwrap(),
                "InMemory" => BaseMemoryStore::init_with_thread_safe_inmemory(
                    &actual_path,
                    "perf_test".to_string(),
                    None,
                )
                .unwrap(),
                "File" => BaseMemoryStore::init_with_thread_safe_file(
                    &actual_path,
                    "perf_test".to_string(),
                    None,
                )
                .unwrap(),
                _ => panic!("Unknown backend"),
            };

            // Store multiple memories (create them with matching agent_id)
            for i in 0..10 {
                let memory = create_test_memory_for_agent(
                    &format!("perf_test_{}", i),
                    &format!("Performance test memory {}", i),
                    "perf_test",
                );
                store.store(memory).await.unwrap();
            }

            // Commit changes
            store
                .commit(&format!("Performance test for {} backend", backend_name))
                .await
                .unwrap();

<<<<<<< HEAD
            let _duration = start_time.elapsed();

=======
>>>>>>> a01f25f7
            // Verify all memories were stored
            for i in 0..10 {
                let retrieved = store.get(&format!("perf_test_{}", i)).await.unwrap();
                assert!(retrieved.is_some());
            }
        }
    }

    #[tokio::test]
    async fn test_backend_error_handling() {
        let temp_dir = TempDir::new().unwrap();

        // Test Simple backend (no branch operations)
        let mut simple_store =
            BaseMemoryStore::init(temp_dir.path(), "test_agent".to_string(), None).unwrap();

        // Branch operations should fail on Simple backend
        let branch_result = simple_store.create_branch("test_branch").await;
        assert!(branch_result.is_err());

        let checkout_result = simple_store.checkout("main").await;
        assert!(checkout_result.is_err());

        // Initialize git repository for versioned backends
        std::process::Command::new("git")
            .args(["init"])
            .current_dir(&temp_dir)
            .output()
            .expect("Failed to initialize git repository");

        // Test InMemory backend (branch operations should also fail)
        let inmemory_path = temp_dir.path().join("inmemory");
        std::fs::create_dir_all(&inmemory_path).unwrap();
        let mut inmemory_store = BaseMemoryStore::init_with_thread_safe_inmemory(
            &inmemory_path,
            "test_agent".to_string(),
            None,
        )
        .unwrap();

        let inmemory_branch_result = inmemory_store.create_branch("test_branch").await;
        assert!(inmemory_branch_result.is_err());

        // Test File backend (branch operations should also fail)
        let file_path = temp_dir.path().join("file");
        std::fs::create_dir_all(&file_path).unwrap();
        let mut file_store =
            BaseMemoryStore::init_with_thread_safe_file(&file_path, "test_agent".to_string(), None)
                .unwrap();

        let file_branch_result = file_store.create_branch("test_branch").await;
        assert!(file_branch_result.is_err());

        // Test Git backend (branch operations should succeed)
        let git_path = temp_dir.path().join("git");
        std::fs::create_dir_all(&git_path).unwrap();
        // Create subdirectory for git-backed store
        let git_dataset_dir = git_path.join("dataset");
        std::fs::create_dir_all(&git_dataset_dir).unwrap();
        let mut git_store = BaseMemoryStore::init_with_thread_safe_git(
            &git_dataset_dir,
            "test_agent".to_string(),
            None,
        )
        .unwrap();

        let git_branch_result = git_store.create_branch("test_branch").await;
        assert!(git_branch_result.is_ok());

        let git_checkout_result = git_store.checkout("test_branch").await;
        assert!(git_checkout_result.is_ok());
    }

    // Helper function to create test memory documents
    fn create_test_memory(id: &str, message: &str) -> MemoryDocument {
        create_test_memory_for_agent(id, message, "test_agent")
    }

    // Helper function to create test memory documents with specific agent_id
    fn create_test_memory_for_agent(id: &str, message: &str, agent_id: &str) -> MemoryDocument {
        MemoryDocument {
            id: id.to_string(),
            namespace: MemoryNamespace::new(agent_id.to_string(), MemoryType::ShortTerm),
            memory_type: MemoryType::ShortTerm,
            content: serde_json::json!({"message": message}),
            embeddings: None,
            metadata: MemoryMetadata {
                created_at: Utc::now(),
                updated_at: Utc::now(),
                agent_id: agent_id.to_string(),
                thread_id: Some("test_thread".to_string()),
                tags: vec![],
                ttl: None,
                access_count: 0,
                last_accessed: None,
                source: "test".to_string(),
                confidence: 1.0,
                related_memories: vec![],
            },
        }
    }
}<|MERGE_RESOLUTION|>--- conflicted
+++ resolved
@@ -730,11 +730,6 @@
                 .await
                 .unwrap();
 
-<<<<<<< HEAD
-            let _duration = start_time.elapsed();
-
-=======
->>>>>>> a01f25f7
             // Verify all memories were stored
             for i in 0..10 {
                 let retrieved = store.get(&format!("perf_test_{}", i)).await.unwrap();
